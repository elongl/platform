--- conflicted
+++ resolved
@@ -27,13 +27,8 @@
     "compression-webpack-plugin": "^10.0.0",
     "html-webpack-plugin": "^5.5.0",
     "fork-ts-checker-webpack-plugin": "~7.3.0",
-<<<<<<< HEAD
-    "update-browserslist-db": "~1.1.0",
-    "browserslist": "4.23.3",
-=======
     "update-browserslist-db": "^1.1.0",
     "browserslist": "^4.23.3",
->>>>>>> e1696fa7
     "esbuild": "^0.20.0",
     "esbuild-loader": "^4.0.3",
     "typescript": "^5.3.3",

--- conflicted
+++ resolved
@@ -16,9 +16,9 @@
   import { createEventDispatcher } from 'svelte'
   import { AttachmentRefInput } from '@hcengineering/attachment-resources'
   import { Class, Doc, generateId, getCurrentAccount, Ref, WithLookup } from '@hcengineering/core'
-  import { createQuery, DraftController, draftsStore, getClient } from '@hcengineering/presentation'
+  import { createQuery, DraftController, draftsStore, getClient, isSpace } from '@hcengineering/presentation'
   import chunter, { ChatMessage, ExternalChannel, ExternalChatMessage } from '@hcengineering/chunter'
-  import contactPlugin, { ChannelMessage, ChannelProvider, Contact } from '@hcengineering/contact'
+  import contactPlugin, { ChannelProvider, Contact } from '@hcengineering/contact'
   import activity from '@hcengineering/activity'
   import { EmptyMarkup } from '@hcengineering/text-editor'
   import { isHulyUser, personAccountByIdStore } from '@hcengineering/contact-resources'
@@ -83,17 +83,17 @@
   let _id = messageDraft._id
   let inputContent = messageDraft.message
 
-  function getInitialDraft () {
+  function getInitialDraft (): MessageDraft {
     if (chatMessage === undefined) {
       return currentDraft ?? getDefault()
     }
 
     if (hierarchy.isDerived(chatMessage._class, chunter.class.ExternalChatMessage)) {
       const externalMessage = chatMessage as WithLookup<ExternalChatMessage>
-      const channelMessage = externalMessage.$lookup?.channelMessage as WithLookup<ChannelMessage> | undefined
+      const channelMessage = externalMessage.$lookup?.channelMessage
       return {
         _id: externalMessage._id,
-        message: channelMessage?.content,
+        message: channelMessage?.content ?? EmptyMarkup,
         attachments: channelMessage?.attachments
       }
     }
@@ -124,13 +124,9 @@
     inputRef.removeDraft(false)
   }
 
-<<<<<<< HEAD
   $: objectChange(messageDraft)
 
   function objectChange (draft: MessageDraft): void {
-=======
-  function objectChange (draft: MessageDraft, empty: Partial<MessageDraft>): void {
->>>>>>> b8360399
     if (shouldSaveDraft) {
       draftController.save(draft, emptyMessage)
     }
@@ -152,8 +148,7 @@
     messageDraft.attachments = attachments
   }
 
-<<<<<<< HEAD
-  async function connectIntegration (integration: Integration | undefined, typeRef: Ref<IntegrationType>) {
+  async function connectIntegration (integration: Integration | undefined, typeRef: Ref<IntegrationType>): Promise<void> {
     const type = client.getModel().findAllSync(setting.class.IntegrationType, { _id: typeRef })[0]
 
     if (type === undefined) {
@@ -176,57 +171,6 @@
       const res = await getResource(type.reconnectComponent)
       showPopup(res, {}, 'centered')
     }
-=======
-  async function handleCreate (event: CustomEvent, _id: Ref<ChatMessage>): Promise<void> {
-    const doneOp = getClient().measure(`chunter.create.${_class} ${object._class}`)
-    try {
-      await createMessage(event, _id)
-
-      const d1 = Date.now()
-      void (await doneOp)().then((res) => {
-        console.log(`create.${_class} measure`, res, Date.now() - d1)
-      })
-    } catch (err: any) {
-      void (await doneOp)()
-      Analytics.handleError(err)
-      console.error(err)
-    }
-  }
-
-  async function handleEdit (event: CustomEvent): Promise<void> {
-    const doneOp = getClient().measure(`chunter.edit.${_class} ${object._class}`)
-    try {
-      await editMessage(event)
-
-      const d1 = Date.now()
-      void (await doneOp)().then((res) => {
-        console.log(`edit.${_class} measure`, res, Date.now() - d1)
-      })
-    } catch (err: any) {
-      void (await doneOp)()
-      Analytics.handleError(err)
-      console.error(err)
-    }
-  }
-
-  async function onMessage (event: CustomEvent): Promise<void> {
-    draftController.remove()
-    inputRef.removeDraft(false)
-
-    if (chatMessage !== undefined) {
-      loading = true
-      await handleEdit(event)
-    } else {
-      void handleCreate(event, _id)
-    }
-
-    // Remove draft from Local Storage
-    clear()
-    currentMessage = getDefault()
-    _id = currentMessage._id
-    loading = false
-    dispatch('submit', false)
->>>>>>> b8360399
   }
   async function onMessage (event: CustomEvent): Promise<void> {
     if (integrationType !== undefined && (integration === undefined || integration.disabled)) {
@@ -234,54 +178,24 @@
       return
     }
 
-<<<<<<< HEAD
-    loading = true
     draftController.remove()
     inputRef.removeDraft(false)
 
-    const doneOp = await getClient().measure(`chunter.create.${_class} ${object._class}`)
-
     if (chatMessage !== undefined) {
+      loading = true
       await editChatMessage(
         chatMessage,
         { message: event.detail.message, attachments: event.detail.attachments },
         selectedChannel
       )
     } else {
-      await createChatMessage(
+      void createChatMessage(
         object,
         { _id, _class, message: event.detail.message, attachments: event.detail.attachments, collection },
         selectedChannel
-=======
-  async function createMessage (event: CustomEvent, _id: Ref<ChatMessage>): Promise<void> {
-    const { message, attachments } = event.detail
-    const operations = client.apply(_id)
-
-    if (_class === chunter.class.ThreadMessage) {
-      const parentMessage = object as ActivityMessage
-
-      await operations.addCollection<ActivityMessage, ThreadMessage>(
-        chunter.class.ThreadMessage,
-        parentMessage.space,
-        parentMessage._id,
-        parentMessage._class,
-        'replies',
-        {
-          message,
-          attachments,
-          objectClass: parentMessage.attachedToClass,
-          objectId: parentMessage.attachedTo
-        },
-        _id as Ref<ThreadMessage>
->>>>>>> b8360399
       )
     }
 
-<<<<<<< HEAD
-    const d1 = Date.now()
-    void doneOp().then((res) => {
-      console.log(`create.${_class} measure`, res, Date.now() - d1)
-    })
     // Remove draft from Local Storage
     clear()
     dispatch('submit', false)
@@ -291,9 +205,6 @@
   export function submit (): void {
     inputRef.submit()
   }
-=======
-      await operations.update(parentMessage, { lastReply: Date.now() })
->>>>>>> b8360399
 
   $: selectedChannel = allowedChannels.find((it) => it._id === selectedChannelId)
 
@@ -343,7 +254,6 @@
     if (selectedChannel === undefined) {
       _class = isThreadMessage ? chunter.class.ThreadMessage : chunter.class.ChatMessage
     } else {
-<<<<<<< HEAD
       const provider = allowedProviders.find((it) => it._id === selectedChannel?.provider)
       const resource = extensions.find(({ type }) => type === provider?.integrationType)
 
@@ -353,29 +263,12 @@
       }
 
       _class = contactPlugin.class.ChannelMessage
-=======
-      await operations.addCollection<Doc, ChatMessage>(
-        _class,
-        isSpace(object) ? object._id : object.space,
-        object._id,
-        object._class,
-        collection,
-        { message, attachments },
-        _id
-      )
->>>>>>> b8360399
-    }
-  }
-
-<<<<<<< HEAD
+    }
+  }
+
   function isHulyChatAllowed (contacts: Ref<Contact>[]): boolean {
     if (contacts.length === 0) {
       return true
-=======
-  async function editMessage (event: CustomEvent): Promise<void> {
-    if (chatMessage === undefined) {
-      return
->>>>>>> b8360399
     }
 
     return contacts.every(isHulyUser)
@@ -411,7 +304,7 @@
   bind:content={inputContent}
   {_class}
   space={isSpace(object) ? object._id : object.space}
-  skipAttachmentsPreload={(currentMessage.attachments ?? 0) === 0}
+  skipAttachmentsPreload={(messageDraft.attachments ?? 0) === 0}
   bind:objectId={_id}
   {shouldSaveDraft}
   {boundary}

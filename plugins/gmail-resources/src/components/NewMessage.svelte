--- conflicted
+++ resolved
@@ -17,13 +17,9 @@
   import attachmentP, { Attachment } from '@hcengineering/attachment'
   import { AttachmentPresenter } from '@hcengineering/attachment-resources'
   import contact, { Channel, Contact, getName } from '@hcengineering/contact'
-<<<<<<< HEAD
-  import { Data, Markup, Ref, generateId } from '@hcengineering/core'
+  import core, { Data, Markup, Ref, generateId } from '@hcengineering/core'
   import { NewMessage, SharedMessage } from '@hcengineering/gmail'
-=======
-  import core, { Data, Markup, generateId } from '@hcengineering/core'
   import { NewMessage, SharedMessage, GmailEvents } from '@hcengineering/gmail'
->>>>>>> e1696fa7
   import { InboxNotificationsClientImpl } from '@hcengineering/notification-resources'
   import { getResource, setPlatformStatus, unknownError } from '@hcengineering/platform'
   import { createQuery, getClient } from '@hcengineering/presentation'

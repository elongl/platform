--- conflicted
+++ resolved
@@ -421,37 +421,16 @@
       ctx.info('send force close', { workspace: workspaceId.name, transactorUrl })
       const serverEndpoint = transactorUrl.replaceAll('wss://', 'https://').replace('ws://', 'http://')
       const token = generateToken(systemAccountEmail, workspaceId, { admin: 'true' })
-      await fetch(
-        serverEndpoint + `/api/v1/manage?token=${token}&operation=force-close&wsId=${toWorkspaceString(workspaceId)}`,
-        {
-          method: 'PUT'
-        }
-<<<<<<< HEAD
-      )
-=======
-      })
-
-      if (connection === undefined) {
-        // We need to send reboot for workspace
-        ctx.info('send force close', { workspace: workspaceId.name, transactorUrl })
-        const serverEndpoint = transactorUrl.replaceAll('wss://', 'https://').replace('ws://', 'http://')
-        const token = generateToken(systemAccountEmail, workspaceId, { admin: 'true' })
-        try {
-          await fetch(
-            serverEndpoint +
-              `/api/v1/manage?token=${token}&operation=force-close&wsId=${toWorkspaceString(workspaceId)}`,
-            {
-              method: 'PUT'
-            }
-          )
-        } catch (err: any) {
-          // Ignore error if transactor is not yet ready
-        }
-      }
-    } finally {
-      await connection?.sendForceClose()
-      await connection?.close()
->>>>>>> 8da14bb5
+      try {
+        await fetch(
+          serverEndpoint + `/api/v1/manage?token=${token}&operation=force-close&wsId=${toWorkspaceString(workspaceId)}`,
+          {
+            method: 'PUT'
+          }
+        )
+      } catch (err: any) {
+        // Ignore error if transactor is not yet ready
+      }
     }
   } finally {
     await connection?.sendForceClose()
@@ -480,11 +459,7 @@
   return { migrateClient, migrateState }
 }
 
-<<<<<<< HEAD
-async function fetchModel (
-=======
-export async function fetchModelFromMongo (
->>>>>>> 8da14bb5
+export async function fetchModel (
   ctx: MeasureContext,
   pipeline: Pipeline,
   model?: Tx[]

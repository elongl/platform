--- conflicted
+++ resolved
@@ -484,12 +484,7 @@
     const tquery = this.translateQuery(clazz, query, options)
 
     const slowPipeline = isLookupQuery(query) || isLookupSort(options?.sort)
-<<<<<<< HEAD
     const steps = this.getLookups(clazz, options?.lookup)
-=======
-    const steps = await ctx.with('get-lookups', {}, async () => await this.getLookups(clazz, options?.lookup))
-
->>>>>>> d26a03f8
     if (slowPipeline) {
       if (Object.keys(tquery.base).length > 0) {
         pipeline.push({ $match: tquery.base })
